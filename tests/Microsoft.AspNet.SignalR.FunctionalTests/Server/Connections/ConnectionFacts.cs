﻿using System;
using System.Threading;
using Microsoft.AspNet.SignalR.FunctionalTests.Infrastructure;
using Microsoft.AspNet.SignalR.Hosting.Memory;
using Owin;
using Xunit;
using Xunit.Extensions;

namespace Microsoft.AspNet.SignalR.Client.Tests
{
    public class ConnectionFacts
    {
        public class Start : HostedTest
        {
            [Theory]
            [InlineData(HostType.Memory, TransportType.ServerSentEvents)]
            [InlineData(HostType.Memory, TransportType.LongPolling)]
            [InlineData(HostType.IISExpress, TransportType.ServerSentEvents)]
            // [InlineData(HostType.IIS, TransportType.LongPolling)]
            public void ThrownWebExceptionShouldBeUnwrapped(HostType hostType, TransportType transportType)
            {
                using (var host = CreateHost(hostType, transportType))
                {
                    host.Initialize();

                    var connection = CreateConnection(host.Url + "/ErrorsAreFun");

                    // Expecting 404
                    var aggEx = Assert.Throws<AggregateException>(() => connection.Start(host.Transport).Wait());

                    connection.Stop();

                    using (var ser = aggEx.GetError())
                    {
                        if (hostType == HostType.IISExpress)
                        {
                            Assert.Equal(System.Net.HttpStatusCode.InternalServerError, ser.StatusCode);
                        }
                        else
                        {
                            Assert.Equal(System.Net.HttpStatusCode.NotFound, ser.StatusCode);
                        }

                        Assert.NotNull(ser.ResponseBody);
                        Assert.NotNull(ser.Exception);
                    }
                }
            }

            [Theory]
            [InlineData(HostType.Memory, TransportType.Auto)]
            // [InlineData(HostType.IISExpress, TransportType.Auto)]
            public void FallbackToLongPollingWorks(HostType hostType, TransportType transportType)
            {
                using (var host = CreateHost(hostType, transportType))
                {
                    host.Initialize();

<<<<<<< HEAD
                    var connection = CreateConnection(host.Url + "/fall-back");
                    
=======
                    var connection = new Client.Connection(host.Url + "/fall-back");

>>>>>>> 39e28114
                    connection.Start(host.Transport).Wait();

                    Assert.Equal(connection.Transport.Name, "longPolling");

                    connection.Stop();
                }
            }

            [Fact]
            public void PrefixMatchingIsNotGreedy()
            {
                using (var host = new MemoryHost())
                {
                    host.Configure(app =>
                    {
                        app.MapConnection<MyConnection>("/echo");
                        app.MapConnection<MyConnection2>("/echo2");
                    });

                    var tcs = new TaskCompletionSource<string>();
                    var connection = new Connection("http://foo/echo2");

                    connection.Received += data =>
                    {
                        tcs.TrySetResult(data);
                    };

                    connection.Start(host).Wait();
                    connection.Send("");

                    Assert.Equal("MyConnection2", tcs.Task.Result);
                }
            }

            [Fact]
            public void PrefixMatchingIsNotGreedyNotStartingWithSlashes()
            {
                using (var host = new MemoryHost())
                {
                    host.Configure(app =>
                    {
                        app.MapConnection<MyConnection>("echo");
                        app.MapConnection<MyConnection2>("echo2");
                    });

                    var tcs = new TaskCompletionSource<string>();
                    var connection = new Connection("http://foo/echo2");

                    connection.Received += data =>
                    {
                        tcs.TrySetResult(data);
                    };

                    connection.Start(host).Wait();
                    connection.Send("");

                    Assert.Equal("MyConnection2", tcs.Task.Result);
                }
            }

            [Fact]
            public void PrefixMatchingIsNotGreedyExactMatch()
            {
                using (var host = new MemoryHost())
                {
                    host.Configure(app =>
                    {
                        app.MapConnection<MyConnection>("echo");
                        app.MapConnection<MyConnection2>("echo2");
                    });

                    var tcs = new TaskCompletionSource<string>();
                    var connection = new Connection("http://foo/echo");

                    connection.Received += data =>
                    {
                        tcs.TrySetResult(data);
                    };

                    connection.Start(host).Wait();
                    connection.Send("");

                    Assert.Equal("MyConnection", tcs.Task.Result);
                }
            }

            [Theory]
            [InlineData(HostType.Memory, TransportType.ServerSentEvents)]
            [InlineData(HostType.Memory, TransportType.LongPolling)]
            [InlineData(HostType.IISExpress, TransportType.ServerSentEvents)]
            [InlineData(HostType.IISExpress, TransportType.Websockets)]
            [InlineData(HostType.IISExpress, TransportType.LongPolling)]
            public void ManuallyRestartedClientMaintainsConsistentState(HostType hostType, TransportType transportType)
            {
                using (var host = CreateHost(hostType, transportType))
                {
                    host.Initialize();
                    var connection = CreateHubConnection(host);
                    int timesStopped = 0;

                    connection.Closed += () =>
                    {
                        timesStopped++;
                        Assert.Equal(ConnectionState.Disconnected, connection.State);
                    };

                    for (int i = 0; i < 5; i++)
                    {
                        connection.Start(host.Transport).Wait();
                        connection.Stop();
                    }
                    for (int i = 0; i < 10; i++)
                    {
                        connection.Start(host.Transport);
                        connection.Stop();
                    }
                    Assert.Equal(15, timesStopped);
                }
            }

            [Theory]
            [InlineData(HostType.Memory, TransportType.ServerSentEvents)]
            [InlineData(HostType.Memory, TransportType.LongPolling)]
            [InlineData(HostType.IISExpress, TransportType.ServerSentEvents)]
            [InlineData(HostType.IISExpress, TransportType.Websockets)]
            //[InlineData(HostType.IISExpress, TransportType.LongPolling)]
            public void ClientStopsReconnectingAfterDisconnectTimeout(HostType hostType, TransportType transportType)
            {
                using (var host = CreateHost(hostType, transportType))
                {
                    host.Initialize(disconnectTimeout: 6);
                    var connection = CreateHubConnection(host);
                    var reconnectWh = new ManualResetEventSlim();
                    var disconnectWh = new ManualResetEventSlim();

                    connection.Reconnecting += () =>
                    {
                        reconnectWh.Set();
                        Assert.Equal(ConnectionState.Reconnecting, connection.State);
                    };

                    connection.Closed += () =>
                    {
                        disconnectWh.Set();
                        Assert.Equal(ConnectionState.Disconnected, connection.State);
                    };

                    connection.Start(host.Transport).Wait();
                    host.Shutdown();

                    Assert.True(reconnectWh.Wait(TimeSpan.FromSeconds(15)));
                    Assert.True(disconnectWh.Wait(TimeSpan.FromSeconds(15)));
                }
            }

            [Theory]
            [InlineData(HostType.Memory, TransportType.ServerSentEvents)]
            [InlineData(HostType.Memory, TransportType.LongPolling)]
            [InlineData(HostType.IISExpress, TransportType.ServerSentEvents)]
            [InlineData(HostType.IISExpress, TransportType.Websockets)]
            [InlineData(HostType.IISExpress, TransportType.LongPolling)]
            public void ClientStaysReconnectedAfterDisconnectTimeout(HostType hostType, TransportType transportType)
            {
                using (var host = CreateHost(hostType, transportType))
                {
                    host.Initialize(keepAlive: null,
                                    connectionTimeout: 2,
                                    disconnectTimeout: 6);

                    var connection = CreateHubConnection(host);
                    var reconnectingWh = new ManualResetEventSlim();
                    var reconnectedWh = new ManualResetEventSlim();

                    connection.Reconnecting += () =>
                    {
                        reconnectingWh.Set();
                        Assert.Equal(ConnectionState.Reconnecting, connection.State);
                    };

                    connection.Reconnected += () =>
                    {
                        reconnectedWh.Set();
                        Assert.Equal(ConnectionState.Connected, connection.State);
                    };

                    connection.Start(host.Transport).Wait();

                    // Force reconnect
                    Thread.Sleep(TimeSpan.FromSeconds(5));

                    Assert.True(reconnectingWh.Wait(TimeSpan.FromSeconds(30)));
                    Assert.True(reconnectedWh.Wait(TimeSpan.FromSeconds(30)));
                    Thread.Sleep(TimeSpan.FromSeconds(15));
                    Assert.NotEqual(ConnectionState.Disconnected, connection.State);

                    connection.Stop();
                }
            }
        }

        private class MyConnection : PersistentConnection
        {
            protected override Task OnReceived(IRequest request, string connectionId, string data)
            {
                return Connection.Send(connectionId, "MyConnection");
            }
        }

        private class MyConnection2 : PersistentConnection
        {
            protected override Task OnReceived(IRequest request, string connectionId, string data)
            {
                return Connection.Send(connectionId, "MyConnection2");
            }
        }
    }
}<|MERGE_RESOLUTION|>--- conflicted
+++ resolved
@@ -56,13 +56,8 @@
                 {
                     host.Initialize();
 
-<<<<<<< HEAD
                     var connection = CreateConnection(host.Url + "/fall-back");
                     
-=======
-                    var connection = new Client.Connection(host.Url + "/fall-back");
-
->>>>>>> 39e28114
                     connection.Start(host.Transport).Wait();
 
                     Assert.Equal(connection.Transport.Name, "longPolling");
