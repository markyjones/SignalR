<?xml version="1.0" encoding="utf-8"?>
<Project ToolsVersion="4.0" xmlns="http://schemas.microsoft.com/developer/msbuild/2003">
    <PropertyGroup>
        <SolutionDir Condition="$(SolutionDir) == '' Or $(SolutionDir) == '*Undefined*'">$(MSBuildProjectDirectory)\..\</SolutionDir>
        
        <!-- Enable the restore command to run before builds -->
        <RestorePackages Condition="  '$(RestorePackages)' == '' ">false</RestorePackages>

        <!-- Property that enables building a package from a project -->
        <BuildPackage Condition=" '$(BuildPackage)' == '' ">false</BuildPackage>
        
        <!-- Download NuGet.exe if it does not already exist -->
        <DownloadNuGetExe Condition=" '$(DownloadNuGetExe)' == '' ">false</DownloadNuGetExe>        
    </PropertyGroup>
    
    <ItemGroup Condition=" '$(PackageSources)' == '' ">
        <!-- Package sources used to restore packages. By default will used the registered sources under %APPDATA%\NuGet\NuGet.Config -->
        <PackageSource Include="https://nuget.org/api/v2/" />
<<<<<<< HEAD
        <PackageSource Include="http://www.myget.org/F/aspnetwebstacknightly/" />
=======
        <PackageSource Include="http://www.myget.org/F/aspnetwebstacknightlyrelease/" />
        <PackageSource Include="http://www.myget.org/F/aspnetwebstacknightly/" />
        <PackageSource Include="http://www.myget.org/F/katana/" />
>>>>>>> 1b0130b8
    </ItemGroup>

    <PropertyGroup Condition=" '$(OS)' == 'Windows_NT'">
        <!-- Windows specific commands -->
        <NuGetToolsPath>$([System.IO.Path]::Combine($(SolutionDir), ".nuget"))</NuGetToolsPath>
        <PackagesConfig>$([System.IO.Path]::Combine($(ProjectDir), "packages.config"))</PackagesConfig>
        <PackagesDir Condition="$(PackagesDir) == ''">$([System.IO.Path]::Combine($(SolutionDir), "packages"))</PackagesDir>
        <NuGetExeFile>nuget.exe</NuGetExeFile>
    </PropertyGroup>
    
    <PropertyGroup Condition=" '$(OS)' != 'Windows_NT'">
        <!-- We need to launch nuget.exe with the mono command if we're not on windows -->
        <NuGetToolsPath>$(SolutionDir).nuget</NuGetToolsPath>
        <PackagesConfig>packages.config</PackagesConfig>
        <PackagesDir Condition="$(PackagesDir) == ''">$(SolutionDir)packages</PackagesDir>
        <NuGetExeFile>NuGet.exe</NuGetExeFile>
    </PropertyGroup>
    
    <PropertyGroup>
        <!-- NuGet command -->
        <NuGetExePath Condition=" '$(NuGetExePath)' == '' ">$(NuGetToolsPath)\$(NuGetExeFile)</NuGetExePath>
        <PackageSources Condition=" $(PackageSources) == '' ">@(PackageSource)</PackageSources>
        
        <NuGetCommand Condition=" '$(OS)' == 'Windows_NT'">"$(NuGetExePath)"</NuGetCommand>
        <NuGetCommand Condition=" '$(OS)' != 'Windows_NT' ">mono $(NuGetExePath)</NuGetCommand>

        <PackageOutputDir Condition="$(PackageOutputDir) == ''">$(TargetDir.Trim('\\'))</PackageOutputDir>

        <!-- Commands -->
        <RestoreCommand>$(NuGetCommand) install "$(PackagesConfig)" -source "$(PackageSources)" -o "$(PackagesDir)"</RestoreCommand>

        <BuildCommand>$(NuGetCommand) pack "$(ProjectPath)" -p "Configuration=$(Configuration);LocalToolsPath=$(LocalToolsPath)" -o "$(PackageOutputDir)" -symbols</BuildCommand>

        <!-- Make the build depend on restore packages -->
        <BuildDependsOn Condition="$(RestorePackages) == 'true'">
            RestorePackages;
            $(BuildDependsOn);
        </BuildDependsOn>

      <PipelinePreDeployCopyAllFilesToOneFolderDependsOn Condition="$(RestorePackages) == 'true'">
        RestorePackages;
        $(PipelinePreDeployCopyAllFilesToOneFolderDependsOn);
      </PipelinePreDeployCopyAllFilesToOneFolderDependsOn>

        <!-- Make the build depend on restore packages -->
        <BuildDependsOn Condition="$(BuildPackage) == 'true'">
            $(BuildDependsOn);
            BuildPackage;
        </BuildDependsOn>
    </PropertyGroup>

    <Target Name="CheckPrerequisites">
        <!-- Raise an error if we're unable to locate nuget.exe  -->
        <Error Condition="'$(DownloadNuGetExe)' != 'true' AND !Exists('$(NuGetExePath)')" Text="Unable to locate '$(NuGetExePath)'" />
        <SetEnvironmentVariable EnvKey="VisualStudioVersion" EnvValue="$(VisualStudioVersion)" Condition=" '$(VisualStudioVersion)' != '' AND '$(OS)' == 'Windows_NT' " />
        <DownloadNuGet OutputFilename="$(NuGetExePath)" Condition=" '$(DownloadNuGetExe)' == 'true' AND !Exists('$(NuGetExePath)')"  />
    </Target>

    <Target Name="RestorePackages" DependsOnTargets="CheckPrerequisites">
        <Exec Command="$(RestoreCommand)"
              Condition="'$(OS)' != 'Windows_NT' And Exists('$(PackagesConfig)')" />
              
        <Exec Command="$(RestoreCommand)"
              LogStandardErrorAsError="true"
              Condition="'$(OS)' == 'Windows_NT' And Exists('$(PackagesConfig)')" />
    </Target>

    <Target Name="BuildPackage" DependsOnTargets="CheckPrerequisites">
        <Message Importance="high" Text="NuGet.targets: LocalToolsPath = $(LocalToolsPath)" />

        <Exec Command="$(BuildCommand)" 
              Condition=" '$(OS)' != 'Windows_NT' " />
              
        <Exec Command="$(BuildCommand)"
              LogStandardErrorAsError="true"
              Condition=" '$(OS)' == 'Windows_NT' " />
    </Target>
    
    <UsingTask TaskName="DownloadNuGet" TaskFactory="CodeTaskFactory" AssemblyFile="$(MSBuildToolsPath)\Microsoft.Build.Tasks.v4.0.dll">
        <ParameterGroup>
            <OutputFilename ParameterType="System.String" Required="true" />
        </ParameterGroup>
        <Task>
            <Reference Include="System.Core" />
            <Using Namespace="System" />
            <Using Namespace="System.IO" />
            <Using Namespace="System.Net" />
            <Using Namespace="Microsoft.Build.Framework" />
            <Using Namespace="Microsoft.Build.Utilities" />
            <Code Type="Fragment" Language="cs">
                <![CDATA[
                try {
                    OutputFilename = Path.GetFullPath(OutputFilename);

                    Log.LogMessage("Downloading latest version of NuGet.exe...");
                    WebClient webClient = new WebClient();
                    webClient.DownloadFile("https://nuget.org/nuget.exe", OutputFilename);

                    return true;
                }
                catch (Exception ex) {
                    Log.LogErrorFromException(ex);
                    return false;
                }
            ]]>
            </Code>
        </Task>
    </UsingTask>
    
     <UsingTask TaskName="SetEnvironmentVariable" TaskFactory="CodeTaskFactory" AssemblyFile="$(MSBuildToolsPath)\Microsoft.Build.Tasks.v4.0.dll">
        <ParameterGroup>
            <EnvKey ParameterType="System.String" Required="true" />
            <EnvValue ParameterType="System.String" Required="true" />
        </ParameterGroup>
        <Task>
            <Using Namespace="System" />
            <Code Type="Fragment" Language="cs">
                <![CDATA[
                try {
                    Environment.SetEnvironmentVariable(EnvKey, EnvValue, System.EnvironmentVariableTarget.Process);
                }
                catch  {
                }
            ]]>
            </Code>
        </Task>
    </UsingTask>
</Project><|MERGE_RESOLUTION|>--- conflicted
+++ resolved
@@ -16,13 +16,8 @@
     <ItemGroup Condition=" '$(PackageSources)' == '' ">
         <!-- Package sources used to restore packages. By default will used the registered sources under %APPDATA%\NuGet\NuGet.Config -->
         <PackageSource Include="https://nuget.org/api/v2/" />
-<<<<<<< HEAD
         <PackageSource Include="http://www.myget.org/F/aspnetwebstacknightly/" />
-=======
-        <PackageSource Include="http://www.myget.org/F/aspnetwebstacknightlyrelease/" />
         <PackageSource Include="http://www.myget.org/F/aspnetwebstacknightly/" />
-        <PackageSource Include="http://www.myget.org/F/katana/" />
->>>>>>> 1b0130b8
     </ItemGroup>
 
     <PropertyGroup Condition=" '$(OS)' == 'Windows_NT'">
