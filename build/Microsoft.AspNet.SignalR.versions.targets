--- conflicted
+++ resolved
@@ -7,15 +7,9 @@
 
         <!-- Change this to set the build quality of the project. Use values like "alpha", "beta", "rc1", "rtm", etc. -->
         <!-- These values are used in SemVer, so make sure to always increase these alphabetically. -->
-<<<<<<< HEAD
         <BuildQuality>beta1</BuildQuality>
-        <ScaleoutBuildQuality>-rc3</ScaleoutBuildQuality>
-        <KatanaDevelopmentBuildQuality>-alpha</KatanaDevelopmentBuildQuality>
-=======
-        <BuildQuality></BuildQuality>
         <ScaleoutBuildQuality>rc3</ScaleoutBuildQuality>
         <KatanaDevelopmentBuildQuality>alpha</KatanaDevelopmentBuildQuality>
->>>>>>> 640c0e9a
         
         <!-- Katana versions -->
         <KatanaDevelopmentVersion>0.20</KatanaDevelopmentVersion>
